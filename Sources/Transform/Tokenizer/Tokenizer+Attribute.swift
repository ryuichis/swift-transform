/*
   Copyright 2017 Ryuichi Laboratories and the Yanagiba project contributors

   Licensed under the Apache License, Version 2.0 (the "License");
   you may not use this file except in compliance with the License.
   You may obtain a copy of the License at

       http://www.apache.org/licenses/LICENSE-2.0

   Unless required by applicable law or agreed to in writing, software
   distributed under the License is distributed on an "AS IS" BASIS,
   WITHOUT WARRANTIES OR CONDITIONS OF ANY KIND, either express or implied.
   See the License for the specific language governing permissions and
   limitations under the License.
*/

import AST

extension Tokenizer {
    
    open func tokenize(_ attributes: Attributes, node: ASTNode) -> [Token] {
        return attributes.map { tokenize($0, node: node) }.joined(token: node.newToken(.space, " ", node))
    }

    open func tokenize(_ attribute: Attribute, node: ASTNode) -> [Token] {
        return
            attribute.newToken(.symbol, "@", node) +
            attribute.newToken(.identifier, attribute.name, node) +
            attribute.argumentClause.map { tokenize($0, node: node) }
    }

    open func tokenize(_ argument: Attribute.ArgumentClause, node: ASTNode) -> [Token] {
        return
            argument.newToken(.startOfScope, "(", node) +
            tokenize(argument.balancedTokens, node: node) +
            argument.newToken(.endOfScope, ")", node)
    }

    open func tokenize(_ tokens: [Attribute.ArgumentClause.BalancedToken], node: ASTNode) -> [Token] {
        return tokens.map { tokenize($0, node: node) }.joined()
    }

    open func tokenize(_ token: Attribute.ArgumentClause.BalancedToken, node: ASTNode) -> [Token] {
        switch token {
        case .token(let tokenString):
            return [token.newToken(.identifier, tokenString, node)]
        case .parenthesis(let tokens):
            return token.newToken(.startOfScope, "(", node) +
                tokenize(tokens, node: node) + token.newToken(.endOfScope, ")", node)
        case .square(let tokens):
            return token.newToken(.startOfScope, "[", node) +
                tokenize(tokens, node: node) + token.newToken(.endOfScope, "]", node)
        case .brace(let tokens):
            return token.newToken(.startOfScope, "{", node) +
                tokenize(tokens, node: node) + token.newToken(.endOfScope, "}", node)
        }
    }
<<<<<<< HEAD

    // TODO: Delete generate methods

    open func generate(_ attributes: Attributes, node: ASTNode) -> String {
        return tokenize(attributes, node: node).joinedValues()
    }
    open func generate(_ attribute: Attribute, node: ASTNode) -> String {
       return tokenize(attribute, node: node).joinedValues()
    }
=======
    
>>>>>>> 65d7e24b
}
extension Attribute: ASTTokenizable {}
extension Attribute.ArgumentClause: ASTTokenizable {}
extension Attribute.ArgumentClause.BalancedToken: ASTTokenizable {}
<|MERGE_RESOLUTION|>--- conflicted
+++ resolved
@@ -55,19 +55,7 @@
                 tokenize(tokens, node: node) + token.newToken(.endOfScope, "}", node)
         }
     }
-<<<<<<< HEAD
-
-    // TODO: Delete generate methods
-
-    open func generate(_ attributes: Attributes, node: ASTNode) -> String {
-        return tokenize(attributes, node: node).joinedValues()
-    }
-    open func generate(_ attribute: Attribute, node: ASTNode) -> String {
-       return tokenize(attribute, node: node).joinedValues()
-    }
-=======
     
->>>>>>> 65d7e24b
 }
 extension Attribute: ASTTokenizable {}
 extension Attribute.ArgumentClause: ASTTokenizable {}
