--- conflicted
+++ resolved
@@ -74,24 +74,7 @@
                     .joined(token: clause.newToken(.delimiter, ", ", node)) +
                 clause.newToken(.endOfScope, ">", node)
     }
-<<<<<<< HEAD
-
-    // TODO: Delete generate methods
-
-    open func generate(_ clause: GenericParameterClause, node: ASTNode) -> String {
-        return tokenize(clause, node: node).joinedValues()
-    }
-
-    open func generate(_ clause: GenericWhereClause, node: ASTNode) -> String {
-        return tokenize(clause, node: node).joinedValues()
-    }
-
-    open func generate(_ clause: GenericArgumentClause, node: ASTNode) -> String {
-        return tokenize(clause, node: node).joinedValues()
-    }
-=======
     
->>>>>>> 65d7e24b
 }
 
 
