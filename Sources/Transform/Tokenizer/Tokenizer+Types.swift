/*
   Copyright 2017 Ryuichi Laboratories and the Yanagiba project contributors

   Licensed under the Apache License, Version 2.0 (the "License");
   you may not use this file except in compliance with the License.
   You may obtain a copy of the License at

       http://www.apache.org/licenses/LICENSE-2.0

   Unless required by applicable law or agreed to in writing, software
   distributed under the License is distributed on an "AS IS" BASIS,
   WITHOUT WARRANTIES OR CONDITIONS OF ANY KIND, either express or implied.
   See the License for the specific language governing permissions and
   limitations under the License.
*/

import AST

extension Tokenizer {

    open func tokenize(_ type: Type, node: ASTNode) -> [Token] {
        switch type {
        case let type as AnyType:
            return tokenize(type, node: node)
        case let type as ArrayType:
            return tokenize(type, node: node)
        case let type as DictionaryType:
            return tokenize(type, node: node)
        case let type as FunctionType:
            return tokenize(type, node: node)
        case let type as ImplicitlyUnwrappedOptionalType:
            return tokenize(type, node: node)
        case let type as MetatypeType:
            return tokenize(type, node: node)
        case let type as OptionalType:
            return tokenize(type, node: node)
        case let type as ProtocolCompositionType:
            return tokenize(type, node: node)
        case let type as SelfType:
            return tokenize(type, node: node)
        case let type as TupleType:
            return tokenize(type, node: node)
        case let type as TypeIdentifier:
            return tokenize(type, node: node)
        default:
            return [node.newToken(.identifier, type.textDescription)]
        }
    }

    open func tokenize(_ type: AnyType, node: ASTNode) -> [Token] {
        return [type.newToken(.keyword, "Any", node)]
    }

    open func tokenize(_ type: ArrayType, node: ASTNode) -> [Token] {
        return type.newToken(.startOfScope, "[", node) +
                tokenize(type.elementType, node: node) +
                type.newToken(.endOfScope, "]", node)
    }

    open func tokenize(_ type: DictionaryType, node: ASTNode) -> [Token] {
        return (
            tokenize(type.keyType, node: node) +
            type.newToken(.delimiter, ":", node) +
            type.newToken(.space, " ", node) +
            tokenize(type.valueType, node: node)
        ).prefix(with: type.newToken(.startOfScope, "[", node))
        .suffix(with: type.newToken(.endOfScope, "]", node))
    }

    open func tokenize(_ type: FunctionType, node: ASTNode) -> [Token] {
        let attrs = tokenize(type.attributes, node: node)
        let args = type.newToken(.startOfScope, "(", node) +
                    type.arguments.map { tokenize($0, node: node) }
                        .joined(token: type.newToken(.delimiter, ", ", node)) +
                    type.newToken(.endOfScope, ")", node)

        let throwTokens = tokenize(type.throwsKind, node: node)
        let returnTokens = tokenize(type.returnType, node: node)

        return [
            attrs,
            args,
            throwTokens,
            [type.newToken(.symbol, "->", node)],
            returnTokens
        ].joined(token: type.newToken(.space, " ", node))
    }

    open func tokenize(_ type: FunctionType.Argument, node: ASTNode) -> [Token] {
        let tokens = [
            type.externalName.map { [type.newToken(.identifier, $0, node)]} ?? [],
            type.localName.map { [
                type.newToken(.identifier, $0, node),
                type.newToken(.delimiter, ":", node)
            ]} ?? [],
            tokenize(type.attributes, node: node),
            type.isInOutParameter ? [type.newToken(.keyword, "inout", node)] : [],
            tokenize(type.type, node: node),
        ]
        let variadicDots = type.isVariadic ? [type.newToken(.keyword, "...", node)] : []
        return tokens.joined(token: type.newToken(.space, " ", node)) +
            variadicDots
    }

    open func tokenize(_ type: ImplicitlyUnwrappedOptionalType, node: ASTNode) -> [Token] {
        return tokenize(type.wrappedType, node: node) +
                type.newToken(.symbol, "!", node)
    }

    open func tokenize(_ type: MetatypeType, node: ASTNode) -> [Token] {
        let kind: Token
        switch type.kind {
        case .type:
            kind =  type.newToken(.keyword, "Type", node)
        case .protocol:
            kind =  type.newToken(.keyword, "Protocol", node)
        }
        return [tokenize(type.referenceType, node: node),
                [type.newToken(.delimiter, ".", node)],
                [kind]
        ].joined()
    }

    open func tokenize(_ type: OptionalType, node: ASTNode) -> [Token] {
        return tokenize(type.wrappedType, node: node) +
                type.newToken(.symbol, "?", node)
    }

    open func tokenize(_ type: ProtocolCompositionType, node: ASTNode) -> [Token] {
        if node is ClassDeclaration || node is StructDeclaration || node is EnumDeclaration {
            return
                type.newToken(.keyword, "protocol", node) +
                type.newToken(.startOfScope, "<", node) +
<<<<<<< HEAD
                type.protocolTypes.map { tokenize($0, node: node) }.joined(token: type.newToken(.delimiter, ", ", node)) +
                type.newToken(.endOfScope, ">", node)
=======
                type.protocolTypes.map { tokenize($0, node: node) }
                    .joined(token: type.newToken(.delimiter, ", ", node)) +
                type.newToken(.endOfScope, ">", node)            
>>>>>>> 65d7e24b
        } else {
            return type.protocolTypes.map { tokenize($0, node: node) }
                .joined(token: type.newToken(.delimiter, " & ", node))
        }
    }

    open func tokenize(_ type: SelfType, node: ASTNode) -> [Token] {
        return [type.newToken(.keyword, "Self", node)]
    }

    open func tokenize(_ type: TupleType, node: ASTNode) -> [Token] {
        return type.newToken(.startOfScope, "(", node) +
            type.elements.map { tokenize($0, node: node) }.joined(token: type.newToken(.delimiter, ", ", node)) +
            type.newToken(.endOfScope, ")", node)
    }

    open func tokenize(_ type: TupleType.Element, node: ASTNode) -> [Token] {
        let inoutTokens = type.isInOutParameter ? [type.newToken(.keyword, "inout", node)] : []
        var nameTokens = [Token]()
        if let name = type.name {
            nameTokens = type.newToken(.identifier, name, node) +
                        type.newToken(.delimiter, ":", node)
        }
        return [
            nameTokens,
            tokenize(type.attributes, node: node),
            inoutTokens,
            tokenize(type.type, node: node)
        ].joined(token: type.newToken(.space, " ", node))
    }

    open func tokenize(_ type: TypeAnnotation, node: ASTNode) -> [Token] {
        let inoutTokens = type.isInOutParameter ? [type.newToken(.keyword, "inout", node)] : []
        return [
            [type.newToken(.delimiter, ":", node)],
            tokenize(type.attributes, node: node),
            inoutTokens,
            tokenize(type.type, node: node)
        ].joined(token: type.newToken(.space, " ", node))
    }

    open func tokenize(_ type: TypeIdentifier, node: ASTNode) -> [Token] {
        return type.names.map { tokenize($0, node: node) }
                .joined(token: type.newToken(.delimiter, ".", node))
    }

    open func tokenize(_ type: TypeIdentifier.TypeName, node: ASTNode) -> [Token] {
        return type.newToken(.identifier, type.name, node) +
            type.genericArgumentClause.map { tokenize($0, node: node) }
    }

    open func tokenize(_ type: TypeInheritanceClause, node: ASTNode) -> [Token] {
        var inheritanceTokens = type.classRequirement ? [[type.newToken(.keyword, "class", node)]] : [[]]
        inheritanceTokens += type.typeInheritanceList.map { tokenize($0, node: node) }

        return type.newToken(.symbol, ": ", node) +
                inheritanceTokens.joined(token: type.newToken(.delimiter, ", ", node))
    }
<<<<<<< HEAD


    // TODO: Delete temporal generates
    open func generate(_ type: Type, node: ASTNode) -> String {
        return tokenize(type, node: node).joinedValues()
    }

    open func generate(_ type: TypeAnnotation, node: ASTNode) -> String {
        return tokenize(type, node: node).joinedValues()
    }

    open func generate(_ type: TypeInheritanceClause, node: ASTNode) -> String {
        return tokenize(type, node: node).joinedValues()
    }

=======
    
>>>>>>> 65d7e24b
}

extension TypeBase: ASTTokenizable {}
extension FunctionType.Argument: ASTTokenizable {}
extension TupleType.Element: ASTTokenizable {}
extension TypeAnnotation: ASTTokenizable {}
extension TypeIdentifier.TypeName: ASTTokenizable {}
extension TypeInheritanceClause: ASTTokenizable {}<|MERGE_RESOLUTION|>--- conflicted
+++ resolved
@@ -131,14 +131,9 @@
             return
                 type.newToken(.keyword, "protocol", node) +
                 type.newToken(.startOfScope, "<", node) +
-<<<<<<< HEAD
-                type.protocolTypes.map { tokenize($0, node: node) }.joined(token: type.newToken(.delimiter, ", ", node)) +
-                type.newToken(.endOfScope, ">", node)
-=======
                 type.protocolTypes.map { tokenize($0, node: node) }
                     .joined(token: type.newToken(.delimiter, ", ", node)) +
-                type.newToken(.endOfScope, ">", node)            
->>>>>>> 65d7e24b
+                type.newToken(.endOfScope, ">", node)
         } else {
             return type.protocolTypes.map { tokenize($0, node: node) }
                 .joined(token: type.newToken(.delimiter, " & ", node))
@@ -197,25 +192,7 @@
         return type.newToken(.symbol, ": ", node) +
                 inheritanceTokens.joined(token: type.newToken(.delimiter, ", ", node))
     }
-<<<<<<< HEAD
-
-
-    // TODO: Delete temporal generates
-    open func generate(_ type: Type, node: ASTNode) -> String {
-        return tokenize(type, node: node).joinedValues()
-    }
-
-    open func generate(_ type: TypeAnnotation, node: ASTNode) -> String {
-        return tokenize(type, node: node).joinedValues()
-    }
-
-    open func generate(_ type: TypeInheritanceClause, node: ASTNode) -> String {
-        return tokenize(type, node: node).joinedValues()
-    }
-
-=======
     
->>>>>>> 65d7e24b
 }
 
 extension TypeBase: ASTTokenizable {}
